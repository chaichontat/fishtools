import functools
import json
import pickle
import queue
import re
import sys
import threading
import time
from collections.abc import Iterable
from itertools import chain
from pathlib import Path
from typing import Any

import cupy as cp
import numpy as np
import numpy.typing as npt
import pyfiglet
import rich_click as click
import tifffile
from basicpy import BaSiC
from loguru import logger
from rich.console import Console
from rich.logging import RichHandler
from tifffile import imread

<<<<<<< HEAD
from fishtools.io.workspace import Workspace, get_channels, get_metadata
from fishtools.preprocess.deconv.core import (
    deconvolve_lucyrichardson_guo,
    load_projectors_cached,
)
from fishtools.preprocess.deconv.core import (
    rescale as core_rescale,
)
from fishtools.preprocess.deconv.range_utils import (
    DEFAULT_PERCENTILE_OVERRIDES as RANGE_DEFAULT_PERCENTILE_OVERRIDES,
)
from fishtools.preprocess.deconv.range_utils import (
    compute_range_for_round,
    get_percentiles_for_round,
)
=======
from fishtools.preprocess.deconv.core import deconvolve_lucyrichardson_guo, projectors
from fishtools.utils.io import Workspace, get_channels, get_metadata
>>>>>>> 960f1ae8
from fishtools.utils.pretty_print import progress_bar

DATA = Path(__file__).parent.parent.parent / "data"


def scale_deconv(
    img: np.ndarray,
    idx: int,
    *,
    global_deconv_scaling: np.ndarray,
    metadata: dict[str, Any],
    name: str | None = None,
    debug: bool = False,
):
    """Scale back deconvolved image using global scaling.

    Args:
        img: Original image, e.g. 1_9_17
        idx: Channel index in original image e.g. 0, 1, 2, ...
    """
    global_deconv_scaling = global_deconv_scaling.reshape((2, -1))
    m_ = global_deconv_scaling[0, idx]
    s_ = global_deconv_scaling[1, idx]

    # Same as:
    # scaled = s_ * ((img / self.metadata["deconv_scale"][idx] + self.metadata["deconv_min"][idx]) - m_)
    scale_factor = np.float32(s_ / metadata["deconv_scale"][idx])
    offset = np.float32(s_ * (metadata["deconv_min"][idx] - m_))
    scaled = scale_factor * img.astype(np.float32) + offset

    if debug:
        logger.debug(f"Deconvolution scaling: {scale_factor}. Offset: {offset}")
    if name and scaled.max() > 65535:
        logger.debug(f"Scaled image {name} has max > 65535.")

    if np.all(scaled < 0):
        logger.warning(f"Scaled image {name} has all negative values.")

    return np.clip(scaled, 0, 65534)


def _compute_range(
    path: Path,
    round_: str,
    *,
    perc_min: float | list[float] = 0.1,
    perc_scale: float | list[float] = 0.1,
):
    """
    Find the min and scale of the deconvolution for all files in a directory.
    The reverse scaling equation is:
                 s_global
        scaled = -------- * img + s_global * (min - m_global)
                  scale
    Hence we want scale_global to be as low as possible
    and min_global to be as high as possible.
    """
<<<<<<< HEAD
    ws = Workspace(path)
    files = sorted(ws.deconved.glob(f"{round_}*/*.tif"))
    n_c = len(round_.split("_"))

    files = [u for p in files if (u := p.with_suffix(".deconv.json")).exists()]
=======
    files = sorted(path.glob(f"{round_}*/*.tif"))
    n_c = len(round_.split("_"))
>>>>>>> 960f1ae8
    n = len(files)

    deconv_min = np.zeros((n, n_c))
    deconv_scale = np.zeros((n, n_c))
    logger.info(f"Found {n} files")
    if not files:
<<<<<<< HEAD
        logger.warning(f"No files found in {ws.deconved / f'{round_}*'}. Skipping.")
        return

    with progress_bar(len(files)) as pbar:
        for i, f in enumerate(files):
            meta = json.loads(f.read_text())
=======
        raise FileNotFoundError(f"No files found in {path}")

    with progress_bar(len(files)) as pbar:
        for i, f in enumerate(files):
            try:
                meta = json.loads(Path(f).with_suffix(".deconv.json").read_text())
            except FileNotFoundError:
                meta = get_metadata(f)
>>>>>>> 960f1ae8

            try:
                deconv_min[i, :] = meta["deconv_min"]
                deconv_scale[i, :] = meta["deconv_scale"]
            except KeyError:
                raise AttributeError("No deconv metadata found.")
            pbar()

    logger.info(f"Calculating percentiles: {perc_min, perc_scale}")

    if isinstance(perc_min, float) and isinstance(perc_scale, float):
        m_ = np.percentile(deconv_min, perc_min, axis=0)
        s_ = np.percentile(deconv_scale, perc_scale, axis=0)
    elif isinstance(perc_min, list) and isinstance(perc_scale, list):
        m_, s_ = np.zeros(n_c), np.zeros(n_c)
        for i in range(n_c):
            m_[i] = np.percentile(deconv_min[:, i], perc_min[i])
            s_[i] = np.percentile(deconv_scale[:, i], perc_scale[i])
    else:
        raise ValueError("perc_min and perc_scale must be either float or list of floats.")

    if np.any(m_ == 0) or np.any(s_ == 0):
        raise ValueError("Found a channel with min=0. This is not allowed.")

<<<<<<< HEAD
    ws.deconv_scaling().mkdir(exist_ok=True)
    np.savetxt(ws.deconv_scaling(round_), np.vstack([m_, s_]))
    logger.info(f"Saved to {ws.deconv_scaling(round_)}")
=======
    (path / "deconv_scaling").mkdir(exist_ok=True)
    np.savetxt(path / "deconv_scaling" / f"{round_}.txt", np.vstack([m_, s_]))
    logger.info(f"Saved to {path / 'deconv_scaling' / f'{round_}.txt'}")
>>>>>>> 960f1ae8


logger.remove()
logger.configure(handlers=[{"sink": RichHandler(), "format": "{message}", "level": "INFO"}])
console = Console()


@click.group()
def deconv(): ...


PROTEIN_PERC_MIN = 50
PROTEIN_PERC_SCALE = 50


def _get_percentiles_for_round(
    round_name: str,
    default_perc_min: float,
    default_perc_scale: float,
    max_rna_bit: int,
    override: dict[str, tuple[float, float]] | None = None,
) -> tuple[list[float], list[float]]:
    """Determines the percentile values for min and scale based on the round name components."""
    percentile_mins: list[float] = []
    percentile_scales: list[float] = []
    override = override or {}

    bits = round_name.split("_")
    for bit in bits:
        if bit in override:
            min_val, scale_val = override[bit]
            logger.info(f"Using override for bit '{bit}' to {override[bit]} in round '{round_name}'.")
            percentile_mins.append(min_val)
            percentile_scales.append(scale_val)
            continue

        is_rna_bit = (bit.isdigit() and int(bit) <= max_rna_bit) or re.match(r"^b\d{3}$", bit)
        if not is_rna_bit:
            # Protein staining often has bright flare spots.
            logger.info(
                f"Bit '{bit}' in round '{round_name}' is non-numeric or exceeds max_rna_bit ({max_rna_bit}). "
                f"Using protein percentiles: min={PROTEIN_PERC_MIN}, scale={PROTEIN_PERC_SCALE}."
            )
        percentile_mins.append(PROTEIN_PERC_MIN if not is_rna_bit else default_perc_min)
        percentile_scales.append(PROTEIN_PERC_SCALE if not is_rna_bit else default_perc_scale)
    return percentile_mins, percentile_scales


@deconv.command()
@click.argument("path", type=click.Path(exists=True, file_okay=False, dir_okay=True, path_type=Path))
@click.option("--perc_min", type=float, default=0.1, help="Percentile of the min")
@click.option("--perc_scale", type=float, default=0.1, help="Percentile of the scale")
@click.option("--overwrite", is_flag=True)
@click.option("--override", type=str, multiple=True)
@click.option("--max-rna-bit", type=int, default=36)
def compute_range(
    path: Path,
    perc_min: float = 0.1,
    perc_scale: float = 0.1,
    overwrite: bool = False,
    max_rna_bit: int = 36,
    override: list[str] | None = None,
):
    """
    Find the scaling factors of all images in the children sub-folder of `path`.
    Run this on the entire workspace. See `_compute_range` for more details.

    Args:
        path: The root path containing round subdirectories (e.g., 'path/analysis/deconv').
        perc_min: Default percentile for calculating the minimum intensity value for RNA bits.
        perc_scale: Default percentile for calculating the scaling factor for RNA bits.
        overwrite: If True, recompute and overwrite existing scaling files.
        max_rna_bit: The maximum integer value considered an RNA bit. Others are treated differently (e.g., protein).
    """
    if "deconv" not in path.resolve().as_posix():
        raise ValueError(f"This command must be run within a 'deconv' directory. Path provided: {path}")

    ws = Workspace(path)
    override = override or []
    rounds = ws.rounds
    try:
        override_dict = {(parts := v.split(","))[0]: (float(parts[1]), float(parts[2])) for v in override}
    except ValueError:
        raise ValueError("Override must be in the format 'bit,min,scale'.")
    del override

    if not len(set(override_dict) & set(chain.from_iterable(map(lambda x: x.split("_"), rounds)))) == len(
        override_dict
    ):
        raise ValueError("Overridden bits must exist.")

    logger.info(f"Found rounds: {rounds}")
    scaling_dir = path / "deconv_scaling"
    scaling_dir.mkdir(exist_ok=True)

    for round_name in rounds:
        scaling_file = scaling_dir / f"{round_name}.txt"
        if not overwrite and scaling_file.exists():
            logger.info(f"Scaling file for {round_name} already exists. Skipping.")
            continue

        try:
            logger.info(f"Processing {round_name}")
            percentile_mins, percentile_scales = _get_percentiles_for_round(
                round_name, perc_min, perc_scale, max_rna_bit, override=override_dict
            )

            _compute_range(path, round_name, perc_min=percentile_mins, perc_scale=percentile_scales)

        except FileNotFoundError:
            logger.warning(f"No .tif files found for round {round_name} in {path}. Skipping.")
        except AttributeError as e:
            logger.error(f"Metadata error processing {round_name}: {e}. Skipping.")
        except ValueError as e:
            logger.error(f"Value error processing {round_name}: {e}. Skipping.")
        except Exception as e:
            logger.exception(f"An unexpected error occurred while processing {round_name}: {e}. Skipping.")


def _run(
    paths: list[Path],
    out: Path,
    basics: dict[str, list[BaSiC]],
    overwrite: bool,
    n_fids: int,
    step: int = 6,
    debug: bool = False,
):
    if not overwrite:
        paths = [f for f in paths if not (out / f.parent.name / f.name).exists()]

    q_write = queue.Queue(maxsize=3)
    q_img: queue.Queue[tuple[Path, np.ndarray, Iterable[np.ndarray], dict[str, Any]]] = queue.Queue(maxsize=1)
    profiles = []

    def f_read(files: list[Path]):
        for file in files:
            t0_file = time.perf_counter()
            logger.debug(f"[{file.name}] START Read/Pre-process")
            round_ = file.name.split("-")[0]
            bits = round_.split("_")
            if file.name.startswith("fid"):
                continue

            try:
                t_read_start = time.perf_counter()
                with tifffile.TiffFile(file) as tif:
                    try:
                        metadata = tif.shaped_metadata[0]  # type: ignore
                    except (TypeError, IndexError):
                        metadata = tif.imagej_metadata or {}
                    img = tif.asarray()
                t_read_end = time.perf_counter()
                logger.debug(f"[{file.name}] Disk read took: {t_read_end - t_read_start:.4f}s")

                fid = np.atleast_3d(img[-n_fids:])
                nofid = img[:-n_fids].reshape(-1, len(bits), 2048, 2048).astype(cp.float32)
                print(nofid.shape)
                nofid = cp.asarray(nofid)
            except ValueError as e:
                raise Exception(f"File {file.resolve()} is corrupted. Please check the file.") from e

            t_basic_start = time.perf_counter()
            if not profiles:
                darkfield = cp.asarray(
                    np.stack([basic.darkfield for basic in basics[round_]], axis=0)[np.newaxis, ...]
                )
                flatfield = cp.asarray(
                    np.stack([basic.flatfield for basic in basics[round_]], axis=0)[np.newaxis, ...]
                )
                profiles.append((darkfield, flatfield))

            # print(nofid[5, 0, 1024:1026, 1024:1026])
            # print(profiles[0][0][0, 0, 1024:1026, 1024:1026])
            # print(profiles[0][1][0, 0, 1024:1026, 1024:1026])
            nofid -= profiles[0][0]
            nofid /= profiles[0][1]
            cp.clip(nofid, 0, None, out=nofid)

            t_basic_end = time.perf_counter()
            logger.debug(f"[{file.name}] BaSiC correction took: {t_basic_end - t_basic_start:.4f}s")

            total_preprocess_time = time.perf_counter() - t0_file
            logger.debug(f"[{file.name}] Total preprocess time: {total_preprocess_time:.4f}s")

            t_put_start = time.perf_counter()
            q_img.put((file, nofid, fid, metadata))
            t_put_end = time.perf_counter()
            put_wait_time = t_put_end - t_put_start
            if put_wait_time > 0.01:
                logger.warning(
                    f"[{file.name}] Waited {put_wait_time:.4f}s to put in q_img (GPU stage is likely the bottleneck)"
                )
        q_img.put((Path("STOP"), np.array([]), np.array([]), {}))  # Sentinel value

    def f_write():
        while True:
            t_get_write_start = time.perf_counter()
            gotten = q_write.get()
            t_get_write_end = time.perf_counter()

            if gotten is None:
                break

            file, towrite, fid, metadata = gotten
            if file.name == "STOP":
                break

            get_wait_time = t_get_write_end - t_get_write_start
            if get_wait_time > 0.01:
                logger.debug(f"[{file.name}] Waited {get_wait_time:.4f}s to get from q_write")

            logger.debug(f"[{file.name}] START Write")
            t_write_start = time.perf_counter()
            sub = out / file.parent.name
            sub.mkdir(exist_ok=True, parents=True)

            (sub / file.name).with_suffix(".deconv.json").write_text(json.dumps(metadata, indent=2))

            tifffile.imwrite(
                sub / file.name,
                np.concatenate([towrite, fid], axis=0),
                compression=22610,
                compressionargs={"level": 0.75},
                metadata=metadata,
            )
            t_write_end = time.perf_counter()
            logger.debug(f"[{file.name}] Disk write took: {t_write_end - t_write_start:.4f}s")
            q_write.task_done()
        logger.debug("Write thread finished.")

    try:
        threading.current_thread().name = "MainGPUThread"
        thread = threading.Thread(target=f_read, args=(paths,), daemon=True, name="ReadThread")
        thread.start()

        thread_write = threading.Thread(target=f_write, args=(), daemon=True, name="WriteThread")
        thread_write.start()

        with progress_bar(len(paths)) as callback:
            while True:
                t_get_start = time.perf_counter()
                start, img, fid, metadata = q_img.get()
                t_get_end = time.perf_counter()

                if start.name == "STOP":
                    logger.debug("Stop signal received in main thread.")
                    q_img.task_done()
                    break

                logger.debug(f"[{start.name}] START GPU Stage")
                get_wait_time = t_get_end - t_get_start
                if get_wait_time > 0.01:
                    logger.warning(
                        f"[{start.name}] Waited {get_wait_time:.4f}s to get from q_img (Read stage is likely the bottleneck)"
                    )

                t_gpu_stage_start = time.perf_counter()

                img_gpu = cp.asarray(img)
                if debug:
                    cp.cuda.runtime.deviceSynchronize()

                # Deconvolution
                t_deconv_start = time.perf_counter()
                print(img_gpu[5, 0, 1024:1026, 1024:1026])
                print(step)
                print(projectors(step)[0].flatten()[1000:1005])
                res = deconvolve_lucyrichardson_guo(img_gpu, projectors(step), iters=1)
                print(res[5, 0, 1024:1026, 1024:1026])

                if debug:
                    cp.cuda.runtime.deviceSynchronize()
                t_deconv_end = time.perf_counter()
                logger.debug(
                    f"[{start.name}] Deconvolution kernel took: {t_deconv_end - t_deconv_start:.4f}s"
                )

                single_chan = res.shape[1] == 1
                if single_chan:
                    mins, maxs = cp.percentile(res.squeeze(), (0.1, 99.999))
                else:
                    mins, maxs = cp.percentile(res, (0.1, 99.999), axis=(0, 2, 3), keepdims=True)

                if ((maxs - mins) < 1e-20).any():
                    logger.warning(f"[{start.name}] Dynamic range is very low.")

                scale = 65534 / (maxs - mins + 1e-20)
                if debug:
                    cp.cuda.runtime.deviceSynchronize()

                towrite = (
                    cp.clip((res - mins) * scale, 0.0, 65534.0)
                    .astype(np.uint16)
                    .get()
                    .reshape(-1, 2048, 2048)
                )
                del res, img_gpu

                scaling = {
                    "deconv_min": list(map(float, mins.flatten())),
                    "deconv_scale": list(map(float, scale.flatten())),
                }
                logger.info(f"[{start.name}] Scaling: {scaling['deconv_min']}, {scaling['deconv_scale']}")
                total_gpu_time = time.perf_counter() - t_gpu_stage_start
                logger.info(f"{start.name}: GPU took {total_gpu_time:.2f}s")

                t_put_write_start = time.perf_counter()
                q_write.put((start, towrite, fid, metadata | scaling))
                t_put_write_end = time.perf_counter()
                put_write_wait_time = t_put_write_end - t_put_write_start
                if put_write_wait_time > 0.01:
                    logger.warning(
                        f"[{start.name}] Waited {put_write_wait_time:.4f}s to put in q_write (Write stage is likely the bottleneck)"
                    )

                q_img.task_done()
                callback()

    except Exception as e:
        logger.exception(f"Error in processing pipeline: {e}")
        q_write.put(None)
        raise e

    q_write.put(None)
    thread.join()
    thread_write.join()


@deconv.command()
@click.argument("path", type=click.Path(path_type=Path))
@click.argument("name", type=str)
@click.option("--ref", type=click.Path(path_type=Path), default=None)
@click.option("--limit", type=int, default=None)
@click.option("--overwrite", is_flag=True)
@click.option("--n-fids", type=int, default=2)
@click.option("--basic-name", type=str, default=None)
@click.option("--debug", is_flag=True)
def run(
    path: Path,
    name: str,
    *,
    ref: Path | None,
    limit: int | None,
    overwrite: bool,
    basic_name: str | None,
    n_fids: int,
    debug: bool = False,
):
    """GPU-accelerated very accelerated 3D deconvolution.

    Separate read and write threadsin order to have an image ready for the GPU at all times.
    Outputs in `path/analysis/deconv`.

    Args:
        path: Path to the workspace.
        name: Name of the round to deconvolve. E.g. 1_9_17.
        ref: Path of folder that have the same image indices as those we want to deconvolve.
            Used when skipping blank areas in round >1.
            We don't want to deconvolve the blanks in round 1.
        limit: Limit the total number of images to deconvolve. Mainly for debugging.
        overwrite: Overwrite existing deconvolved images.
        n_fid: Number of fiducial frames.
    """
    if debug:
        logger.remove()
        log_format = (
            "<green>{time:YYYY-MM-DD HH:mm:ss.SSS}</green> | "
            "<level>{level: <8}</level> | "
            "<cyan>{thread.name: <13}</cyan> | "
            "<level>{message}</level>"
        )
        logger.add(sys.stderr, level="DEBUG", format=log_format)
        logger.add("profiling_{time}.log", level="DEBUG", format=log_format, enqueue=True)
        logger.info("DEBUG mode enabled. Detailed profiling logs will be generated.")
    else:
        logger.remove()
        logger.add(sys.stderr, level="INFO", format="{message}")

    console.print(f"[magenta]{pyfiglet.figlet_format('3D Deconv', font='slant')}[/magenta]")

    out = path / "analysis" / "deconv"
    out.mkdir(exist_ok=True, parents=True)
    if ref is not None:
        files = []
        for roi in [r.name.split("--")[1] for r in path.glob(f"{ref}--*")]:
            ok_idxs = {
                int(f.stem.split("-")[1]) for f in sorted((path / f"{ref}--{roi}").glob(f"{ref}-*.tif"))
            }

            files.extend([
                f
                for f in sorted(path.glob(f"{name}--{roi}/{name}-*.tif"))
                if "analysis/deconv" not in str(f)
                and not f.parent.name.endswith("basic")
                and int(f.stem.split("-")[1]) in ok_idxs
            ])

    else:
        files = [
            f
            for f in sorted(path.glob(f"{name}--*/{name}-*.tif"))
            if "analysis/deconv" not in str(f) and not f.parent.name.endswith("basic")
        ]

    files = files[:limit] if limit is not None else files
    logger.info(
        f"Total: {len(files)} at {path}/{name}*" + (f" Limited to {limit}" if limit is not None else "")
    )

    if not files:
        logger.warning("No files found to process. Exiting.")
        return

    basic_name = basic_name or name
    logger.info(f"Using {path / 'basic'}/{basic_name}-*.pkl for BaSiC")

    channels = get_channels(files[0])

    basic_list: list[BaSiC] = []
    for c in channels:
        try:
            loaded = pickle.loads((path / "basic" / f"{basic_name}-{c}.pkl").read_bytes())
        except FileNotFoundError:
            try:
                loaded = pickle.loads((path / "basic" / f"{name}-{c}.pkl").read_bytes())
                logger.warning(
                    f"Could not find basic file for {basic_name}-{c}.pkl. Using {name}-{c}.pkl instead."
                )
            except FileNotFoundError:
                raise FileNotFoundError(
                    f"Could not find basic file for {name}-{c}.pkl. Please run `preprocess basic run` first."
                )
        basic_list.append(loaded["basic"] if isinstance(loaded, dict) else loaded)

    meta = get_metadata(files[0])
    channels = get_channels(files[0])
    try:
        waveform = json.loads(meta["waveform"])
        step = int(waveform["params"]["step"] * 10)
        logger.info(f"Using PSF step={step} from waveform metadata.")
    except (KeyError, json.JSONDecodeError):
        step = 6
        logger.warning("Could not determine step from metadata, using default step=6.")

    basics = {name: basic_list}
    _run(
        files,
        path / "analysis" / "deconv",
        basics,
        overwrite=overwrite,
        n_fids=n_fids,
        debug=debug,
        step=step,
    )


@deconv.command()
@click.argument("path", type=click.Path(path_type=Path))
@click.option("--roi", type=str, default=None)
@click.option("--ref", type=click.Path(path_type=Path), default=None)
@click.option("--overwrite", is_flag=True)
@click.option("--n-fids", type=int, default=2)
@click.option("--basic-name", type=str)
@click.option("--debug", is_flag=True)
def batch(
    path: Path,
    *,
    roi: str | None,
    ref: Path | None,
    overwrite: bool,
    n_fids: int,
    basic_name: str | None = "all",
    debug: bool = False,
):
    if debug:
        logger.remove()
        log_format = (
            "<green>{time:YYYY-MM-DD HH:mm:ss.SSS}</green> | "
            "<level>{level: <8}</level> | "
            "<cyan>{thread.name: <13}</cyan> | "
            "<level>{message}</level>"
        )
        logger.add(sys.stderr, level="DEBUG", format=log_format)
        logger.add("profiling_{time}.log", level="DEBUG", format=log_format, enqueue=True)
        logger.info("DEBUG mode enabled. Detailed profiling logs will be generated.")
    else:
        logger.remove()
        logger.add(sys.stderr, level="INFO", format="{message}")

    ws = Workspace(path)
    rois = ws.rois
    logger.info(f"Found ROIs: {rois}")
    if not rois:
        raise ValueError("No ROIs found.")

    out = ws.deconved
    out.mkdir(exist_ok=True, parents=True)

    FORBIDDEN = ["10x", "analysis", "shifts", "fid", "registered", "old", "basic"]

    rounds = sorted(
        {
            p.name.split("--")[0]
            for p in path.iterdir()
            if "--" in p.name and p.is_dir() and not any(p.name.startswith(f) for f in FORBIDDEN)
        },
        key=lambda x: (
            x.split("_")[0].isdigit(),
            f"{int(x.split('_')[0]):02d}" if x.split("_")[0].isdigit() else x,
        ),
    )
    logger.info(f"Rounds: {rounds}")

    for r in rounds:
        logger.info(f"Processing round: {r}")
        if ref is not None:
            files = []
            for roi_ in rois:
                logger.info(f"Processing {r}--{roi_}")
                ok_idxs = {
                    int(f.stem.split("-")[1]) for f in sorted((path / f"{ref}--{roi_}").glob(f"{ref}-*.tif"))
                }
                if not ok_idxs:
                    logger.warning(f"No reference files found for {ref}--{roi_}. Skipping ROI.")
                    continue

                files.extend([
                    f
                    for f in sorted(path.glob(f"{r}--{roi_}/{r}-*.tif"))
                    if "analysis/deconv" not in str(f)
                    and not f.parent.name.endswith("basic")
                    and int(f.stem.split("-")[1]) in ok_idxs
                ])

        else:
            files = [
                f
                for f in sorted(path.glob(f"{r}--*/{r}-*.tif"))
                if "analysis/deconv" not in str(f) and not f.parent.name.endswith("basic")
            ]

        if not overwrite:
            n_before = len(files)
            files = [f for f in files if not (out / f.parent.name / f.name).exists()]
            logger.info(f"Skipping {n_before - len(files)} already processed files.")

        if not files:
            logger.warning(
                f"No files found to process for round {r}, skipping. Use --overwrite to reprocess."
            )
            continue

        meta = get_metadata(files[0])
        channels = get_channels(files[0])
        try:
            waveform = json.loads(meta["waveform"])
            step = int(waveform["params"]["step"] * 10)
            logger.info(f"Using PSF step={step} from waveform metadata.")
        except (KeyError, json.JSONDecodeError):
            step = 6
            logger.warning("Could not determine step from metadata, using default step=6.")

        basic_list: list[BaSiC] = []
        for c in channels:
            try:
                basic_path = path / "basic" / f"{basic_name}-{c}.pkl"
                loaded = pickle.loads(basic_path.read_bytes())
                logger.debug(f"Loaded BaSiC profile from {basic_path}")
            except FileNotFoundError:
                try:
                    basic_path = path / "basic" / f"{r}-{c}.pkl"
                    loaded = pickle.loads(basic_path.read_bytes())
                    logger.warning(
                        f"Could not find basic file for {basic_name}-{c}.pkl. Using {r}-{c}.pkl instead."
                    )
                except FileNotFoundError:
                    raise FileNotFoundError(
                        f"Could not find basic file for {r}-{c}.pkl. Please run `preprocess basic run` first."
                    )
            basic_list.append(loaded["basic"] if isinstance(loaded, dict) else loaded)

        basics = {r: basic_list}

        _run(
            files,
            path / "analysis" / "deconv",
            basics,
            overwrite=overwrite,
            n_fids=n_fids,
            step=step,
            debug=debug,
        )


if __name__ == "__main__":
    deconv()<|MERGE_RESOLUTION|>--- conflicted
+++ resolved
@@ -23,26 +23,8 @@
 from rich.logging import RichHandler
 from tifffile import imread
 
-<<<<<<< HEAD
-from fishtools.io.workspace import Workspace, get_channels, get_metadata
-from fishtools.preprocess.deconv.core import (
-    deconvolve_lucyrichardson_guo,
-    load_projectors_cached,
-)
-from fishtools.preprocess.deconv.core import (
-    rescale as core_rescale,
-)
-from fishtools.preprocess.deconv.range_utils import (
-    DEFAULT_PERCENTILE_OVERRIDES as RANGE_DEFAULT_PERCENTILE_OVERRIDES,
-)
-from fishtools.preprocess.deconv.range_utils import (
-    compute_range_for_round,
-    get_percentiles_for_round,
-)
-=======
 from fishtools.preprocess.deconv.core import deconvolve_lucyrichardson_guo, projectors
 from fishtools.utils.io import Workspace, get_channels, get_metadata
->>>>>>> 960f1ae8
 from fishtools.utils.pretty_print import progress_bar
 
 DATA = Path(__file__).parent.parent.parent / "data"
@@ -100,39 +82,23 @@
     Hence we want scale_global to be as low as possible
     and min_global to be as high as possible.
     """
-<<<<<<< HEAD
     ws = Workspace(path)
     files = sorted(ws.deconved.glob(f"{round_}*/*.tif"))
     n_c = len(round_.split("_"))
 
     files = [u for p in files if (u := p.with_suffix(".deconv.json")).exists()]
-=======
-    files = sorted(path.glob(f"{round_}*/*.tif"))
-    n_c = len(round_.split("_"))
->>>>>>> 960f1ae8
     n = len(files)
 
     deconv_min = np.zeros((n, n_c))
     deconv_scale = np.zeros((n, n_c))
     logger.info(f"Found {n} files")
     if not files:
-<<<<<<< HEAD
         logger.warning(f"No files found in {ws.deconved / f'{round_}*'}. Skipping.")
         return
 
     with progress_bar(len(files)) as pbar:
         for i, f in enumerate(files):
             meta = json.loads(f.read_text())
-=======
-        raise FileNotFoundError(f"No files found in {path}")
-
-    with progress_bar(len(files)) as pbar:
-        for i, f in enumerate(files):
-            try:
-                meta = json.loads(Path(f).with_suffix(".deconv.json").read_text())
-            except FileNotFoundError:
-                meta = get_metadata(f)
->>>>>>> 960f1ae8
 
             try:
                 deconv_min[i, :] = meta["deconv_min"]
@@ -157,15 +123,9 @@
     if np.any(m_ == 0) or np.any(s_ == 0):
         raise ValueError("Found a channel with min=0. This is not allowed.")
 
-<<<<<<< HEAD
     ws.deconv_scaling().mkdir(exist_ok=True)
     np.savetxt(ws.deconv_scaling(round_), np.vstack([m_, s_]))
     logger.info(f"Saved to {ws.deconv_scaling(round_)}")
-=======
-    (path / "deconv_scaling").mkdir(exist_ok=True)
-    np.savetxt(path / "deconv_scaling" / f"{round_}.txt", np.vstack([m_, s_]))
-    logger.info(f"Saved to {path / 'deconv_scaling' / f'{round_}.txt'}")
->>>>>>> 960f1ae8
 
 
 logger.remove()
