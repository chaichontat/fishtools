import random
import signal
import time
import sys
import types
from contextlib import suppress
from pathlib import Path

import numpy as np
import pytest
import tifffile
from scipy import fft as _scipy_fft
from scipy import ndimage as _scipy_ndimage
<<<<<<< HEAD
from skimage.transform import downscale_local_mean as _skimage_downscale_local_mean
=======
from scipy import sparse as _scipy_sparse

>>>>>>> 960f1ae8

_DEFAULT_TIMEOUT_SECONDS = 30


class _TestTimeoutError(RuntimeError):
    """Raised when a test exceeds the allotted runtime."""


@pytest.hookimpl(hookwrapper=True)
def pytest_runtest_call(item: pytest.Item):
    timeout_marker = item.get_closest_marker("timeout")
    timeout = None
    if timeout_marker is not None:
        if timeout_marker.args:
            timeout = float(timeout_marker.args[0])
        else:
            timeout = float(timeout_marker.kwargs.get("seconds", _DEFAULT_TIMEOUT_SECONDS))
    if timeout is None:
        yield
        return
    if not hasattr(signal, "SIGALRM"):
        yield
        return

    def _signal_handler(signum, frame):  # pragma: no cover - relies on OS signals
        raise _TestTimeoutError(f"Test exceeded {timeout:.1f} seconds")

    previous_handler = signal.getsignal(signal.SIGALRM)
    with suppress(AttributeError):
        signal.setitimer(signal.ITIMER_REAL, 0.0)
    signal.signal(signal.SIGALRM, _signal_handler)
    with suppress(AttributeError):
        signal.setitimer(signal.ITIMER_REAL, timeout)
    try:
        outcome = yield
    finally:
        with suppress(AttributeError):
            signal.setitimer(signal.ITIMER_REAL, 0.0)
        signal.signal(signal.SIGALRM, previous_handler)
    exc_info = outcome.excinfo
    if exc_info is not None and issubclass(exc_info[0], _TestTimeoutError):
        pytest.fail(str(exc_info[1]), pytrace=False)


# Lightweight stub for heavy optional dependency 'scanpy' used in import-time
# paths (e.g., fishtools.postprocess). This avoids importing the real package
# during tests where it is not exercised.
if "scanpy" not in sys.modules:
    _sc = types.ModuleType("scanpy")
    _sc.pp = types.SimpleNamespace(
        filter_cells=lambda *a, **k: None,
        filter_genes=lambda *a, **k: None,
        normalize_total=lambda *a, **k: {"X": None},
        log1p=lambda *a, **k: None,
        calculate_qc_metrics=lambda *a, **k: None,
    )
    _sc.tl = types.SimpleNamespace(leiden=lambda *a, **k: None)
    _sc.pl = types.SimpleNamespace(
        embedding=lambda *a, **k: types.SimpleNamespace(axes=[]),
        rank_genes_groups=lambda *a, **k: None,
    )
    _sc.get = types.SimpleNamespace(
        rank_genes_groups_df=lambda *a, **k: types.SimpleNamespace(head=lambda n: {"names": []})
    )
    _sc.experimental = types.SimpleNamespace(
        pp=types.SimpleNamespace(
            highly_variable_genes=lambda *a, **k: None,
            normalize_pearson_residuals=lambda *a, **k: None,
        )
    )
    sys.modules["scanpy"] = _sc


if "cupy" not in sys.modules:

    class _CuPyModule(types.ModuleType):
        """NumPy-backed stub providing a minimal CuPy surface for tests."""

        ndarray = np.ndarray

        def __getattr__(self, name: str):  # type: ignore[override]
            if hasattr(np, name):
                return getattr(np, name)
            raise AttributeError(name)

        def array(self, *args, **kwargs):
            return np.array(*args, **kwargs)

        def asarray(self, *args, **kwargs):
            return np.asarray(*args, **kwargs)

        def zeros_like(self, *args, **kwargs):
            return np.zeros_like(*args, **kwargs)

        def ones_like(self, *args, **kwargs):
            return np.ones_like(*args, **kwargs)

        def empty_like(self, *args, **kwargs):
            return np.empty_like(*args, **kwargs)

        def empty(self, *args, **kwargs):
            return np.empty(*args, **kwargs)

        def clip(self, *args, **kwargs):
            return np.clip(*args, **kwargs)

        def ElementwiseKernel(self, *args, **kwargs):  # type: ignore[invalid-name]
            def _kernel(*_args: object, **_kwargs: object) -> None:
                raise RuntimeError("ElementwiseKernel stub invoked in tests; GPU path not supported.")

            return _kernel

        def asnumpy(self, array, *args, **kwargs):
            return np.asarray(array, *args, **kwargs)

        def get_array_module(self, *_: object, **__: object):
            return np

    _cupy = _CuPyModule("cupy")
    sys.modules["cupy"] = _cupy

    cupyx = types.ModuleType("cupyx")
    sys.modules["cupyx"] = cupyx

    cupyx_scipy = types.ModuleType("cupyx.scipy")
    sys.modules["cupyx.scipy"] = cupyx_scipy

    cupyx_ndimage = types.ModuleType("cupyx.scipy.ndimage")
    cupyx_ndimage.convolve = _scipy_ndimage.convolve
    cupyx_ndimage.gaussian_filter = _scipy_ndimage.gaussian_filter
    cupyx_ndimage.zoom = _scipy_ndimage.zoom
    cupyx_ndimage.rank_filter = _scipy_ndimage.rank_filter
    cupyx_ndimage.uniform_filter = _scipy_ndimage.uniform_filter
    sys.modules["cupyx.scipy.ndimage"] = cupyx_ndimage

    cupyx_scipy_sparse = types.ModuleType("cupyx.scipy.sparse")
    cupyx_scipy_sparse.csc_matrix = _scipy_sparse.csc_matrix
    cupyx_scipy_sparse.csr_matrix = _scipy_sparse.csr_matrix
    cupyx_scipy_sparse.coo_matrix = _scipy_sparse.coo_matrix
    cupyx_scipy_sparse.spmatrix = _scipy_sparse.spmatrix
    sys.modules["cupyx.scipy.sparse"] = cupyx_scipy_sparse

    cupyx_scipy.ndimage = cupyx_ndimage
    cupyx_scipy.sparse = cupyx_scipy_sparse
<<<<<<< HEAD

    cupyx_scipy_fft = types.ModuleType("cupyx.scipy.fft")
    cupyx_scipy_fft.fftn = _scipy_fft.fftn
    cupyx_scipy_fft.ifftn = _scipy_fft.ifftn
    cupyx_scipy_fft.fftfreq = _scipy_fft.fftfreq
    cupyx_scipy_fft.rfftn = _scipy_fft.rfftn
    cupyx_scipy_fft.irfftn = _scipy_fft.irfftn
    sys.modules["cupyx.scipy.fft"] = cupyx_scipy_fft
    cupyx_scipy.fft = cupyx_scipy_fft

=======
>>>>>>> 960f1ae8
    cupyx.scipy = cupyx_scipy

if "cucim" not in sys.modules:
    cucim = types.ModuleType("cucim")
    cucim_skimage = types.ModuleType("cucim.skimage")
    cucim_transform = types.ModuleType("cucim.skimage.transform")
    cucim_transform.downscale_local_mean = _skimage_downscale_local_mean
    sys.modules["cucim"] = cucim
    sys.modules["cucim.skimage"] = cucim_skimage
    sys.modules["cucim.skimage.transform"] = cucim_transform
    cucim.skimage = cucim_skimage
    cucim_skimage.transform = cucim_transform

    class _CudaRuntime(types.SimpleNamespace):
        @staticmethod
        def getDeviceCount() -> int:
            return 1

        @staticmethod
        def deviceSynchronize() -> None:
            return None

        @staticmethod
        def getDeviceProperties(_: int) -> dict[str, bytes]:
            return {"name": b"FakeGPU"}

    class _CudaDevice:
        def __init__(self, idx: int):
            self.idx = idx

        def use(self) -> None:
            return None

    class _CudaStream:
        def synchronize(self) -> None:
            return None

    class _CudaEvent:
        def __init__(self) -> None:
            self._timestamp: float | None = None

        def record(self, stream: _CudaStream | None = None) -> None:
            del stream
            self._timestamp = time.perf_counter()

        def synchronize(self) -> None:
            return None

        @property
        def timestamp(self) -> float:
            if self._timestamp is None:
                return time.perf_counter()
            return self._timestamp

    _current_stream = _CudaStream()

    def _get_current_stream() -> _CudaStream:
        return _current_stream

    def _get_elapsed_time(start: _CudaEvent, end: _CudaEvent) -> float:
        return max(0.0, (end.timestamp - start.timestamp) * 1_000.0)

    _cupy.cuda = types.SimpleNamespace(
        runtime=_CudaRuntime(),
        Device=lambda idx: _CudaDevice(idx),
        Stream=_CudaStream,
        Event=_CudaEvent,
        get_current_stream=_get_current_stream,
        get_elapsed_time=_get_elapsed_time,
        nvtx=types.SimpleNamespace(RangePush=lambda *_args, **_kwargs: None, RangePop=lambda: None),
    )


@pytest.fixture(autouse=True)
def _seed_all() -> None:
    """Deterministic RNG across tests to reduce flakiness."""
    random.seed(0)
    np.random.seed(0)


@pytest.fixture
def mock_workspace(tmp_path: Path) -> Path:
    """Create a mock workspace directory structure with registered TIFFs.

    - Creates analysis/deconv/registered--{roi}+{cb}/ folders
    - Writes 5 small registered TIFFs per ROI/CB with metadata['key']
    - Creates opt_{cb} folders with minimal optimization files
    """
    base = tmp_path / "analysis" / "deconv"

    # Create registered directories with different ROIs and codebooks
    for roi in ["roi1", "roi2"]:
        for cb in ["cb1", "cb2"]:
            reg_dir = base / f"registered--{roi}+{cb}"
            reg_dir.mkdir(parents=True)

            # Create mock registered TIFF files
            for i in range(5):
                tiff_path = reg_dir / f"reg{i:04d}.tif"
                data = np.random.randint(0, 65535, (3, 4, 100, 100), dtype=np.uint16)
                tifffile.imwrite(
                    tiff_path,
                    data,
                    metadata={"key": list(range(1, 37))},
                    compression="zlib",
                )

    # Create optimization directories
    for cb in ["cb1", "cb2"]:
        opt_dir = base / f"opt_{cb}"
        opt_dir.mkdir(parents=True)
        (opt_dir / "global_scale.txt").write_text("1.0 1.1 1.2 1.3")
        (opt_dir / "global_min.txt").write_text("0.1 0.2 0.3 0.4")
        (opt_dir / "percentiles.json").write_text("[]")

    # Codebooks dir (empty, tests may write into it)
    (tmp_path / "codebooks").mkdir(exist_ok=True)

    return tmp_path


@pytest.fixture
def raw_bleed_setup(tmp_path: Path) -> tuple[Path, Path, float, float]:
    """Create paired sample/blank directories with a known bleed-through relationship."""

    analysis_path = tmp_path / "analysis"
    preprocessed_dir = tmp_path / "preprocessed"
    analysis_path.mkdir(parents=True)
    preprocessed_dir.mkdir(parents=True)

    slope = 0.18
    intercept = 75.0

    rng = np.random.default_rng(42)
    for i in range(6):
        blank_slice = rng.uniform(200, 800, size=(64, 64)).astype(np.float32)
        image_slice = blank_slice * slope + intercept + rng.normal(0, 3, size=blank_slice.shape)

        np.savez_compressed(
            preprocessed_dir / f"reg-{i:04d}_key-1.npz",
            image_slice=image_slice,
            blank_slice=blank_slice,
        )

    return analysis_path, preprocessed_dir, slope, intercept


@pytest.fixture
def registered_stack_data(
    tmp_path: Path,
) -> tuple[Path, np.ndarray, dict[str, int], float, float, np.ndarray, np.ndarray]:
    """Create a synthetic registered stack with signal tied to a blank channel."""

    path = tmp_path / "registered_stack.tif"
    slope = 0.22
    intercept = 40.0

    rng = np.random.default_rng(7)
    blank = rng.uniform(300, 900, size=(8, 64, 64)).astype(np.float32)
    signal = blank * slope + intercept + rng.normal(0, 1.5, size=blank.shape)
    other = rng.uniform(50, 120, size=blank.shape).astype(np.float32)
    fid = rng.uniform(0, 1, size=blank.shape).astype(np.float32)

    stack = np.stack([signal, blank, other, fid], axis=1).astype(np.uint16)
    channel_names = ["geneA", "Blank-560", "geneB", "fiducial"]
    channel_index = {name: idx for idx, name in enumerate(channel_names)}

    tifffile.imwrite(path, stack, metadata={"key": channel_names})

    return path, stack, channel_index, slope, intercept, signal, blank<|MERGE_RESOLUTION|>--- conflicted
+++ resolved
@@ -11,12 +11,8 @@
 import tifffile
 from scipy import fft as _scipy_fft
 from scipy import ndimage as _scipy_ndimage
-<<<<<<< HEAD
-from skimage.transform import downscale_local_mean as _skimage_downscale_local_mean
-=======
 from scipy import sparse as _scipy_sparse
 
->>>>>>> 960f1ae8
 
 _DEFAULT_TIMEOUT_SECONDS = 30
 
@@ -161,19 +157,6 @@
 
     cupyx_scipy.ndimage = cupyx_ndimage
     cupyx_scipy.sparse = cupyx_scipy_sparse
-<<<<<<< HEAD
-
-    cupyx_scipy_fft = types.ModuleType("cupyx.scipy.fft")
-    cupyx_scipy_fft.fftn = _scipy_fft.fftn
-    cupyx_scipy_fft.ifftn = _scipy_fft.ifftn
-    cupyx_scipy_fft.fftfreq = _scipy_fft.fftfreq
-    cupyx_scipy_fft.rfftn = _scipy_fft.rfftn
-    cupyx_scipy_fft.irfftn = _scipy_fft.irfftn
-    sys.modules["cupyx.scipy.fft"] = cupyx_scipy_fft
-    cupyx_scipy.fft = cupyx_scipy_fft
-
-=======
->>>>>>> 960f1ae8
     cupyx.scipy = cupyx_scipy
 
 if "cucim" not in sys.modules:
