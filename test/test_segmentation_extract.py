from __future__ import annotations

import json
from contextlib import contextmanager
from pathlib import Path
from unittest.mock import patch

import numpy as np
import pytest
import tifffile
from tifffile import imwrite as real_imwrite
from typer.testing import CliRunner

from fishtools.segment import extract
from fishtools.utils.io import Workspace


ORIG_DEFAULT_RNG = np.random.default_rng


class MockZarrArray:
    def __init__(self, data: np.ndarray, *, channel_names: list[str]):
        self._data = data
        self.shape = data.shape
        self.ndim = data.ndim
        self.attrs = {"key": channel_names}

    def __getitem__(self, item):
        return self._data[item]


def _write_4d_tif(path: Path, arr: np.ndarray) -> None:
    path.parent.mkdir(parents=True, exist_ok=True)
    # Write with explicit photometric/planarconfig to avoid tifffile warnings for multi-channel
    tifffile.imwrite(
        path,
        arr,
        metadata={"axes": "ZCYX"},
        photometric="minisblack",
        planarconfig="separate",
    )


def _read_axes_from_tif(path: Path) -> str | None:
    with tifffile.TiffFile(path) as tif:
        # Prefer shaped_metadata if present
        md = getattr(tif, "shaped_metadata", None)
        if md and isinstance(md, list) and md and isinstance(md[0], dict):
            axes = md[0].get("axes") or md[0].get("Axes")
            if isinstance(axes, str):
                return axes
        # Fallback: parse ImageDescription JSON
        desc_tag = tif.pages[0].tags.get("ImageDescription")
        if desc_tag is not None:
            try:
                meta = json.loads(desc_tag.value)
                axes = meta.get("axes") or meta.get("Axes")
                if isinstance(axes, str):
                    return axes
            except Exception:
                return None
    return None


def _make_workspace(tmp_path: Path, roi: str = "cortex", cb: str = "cb1") -> tuple[Path, Path, list[Path]]:
    root = tmp_path / "workspace"
    reg_dir = root / "analysis" / "deconv" / f"registered--{roi}+{cb}"
    files = []
    # Small synthetic 4D stack (Z,C,Y,X)
    z, c, y, x = 3, 2, 16, 32
    arr = (np.random.default_rng(0).integers(0, 2000, size=(z, c, y, x))).astype(np.uint16)
    f = reg_dir / "reg-000.tif"
    _write_4d_tif(f, arr)
    files.append(f)
    return root, reg_dir, files


def _make_workspace_with_fused_zarr(
    tmp_path: Path,
    roi: str = "cortex",
    cb: str = "cb1",
    *,
    spatial_shape: tuple[int, int] = (600, 640),
) -> tuple[Path, Path, np.ndarray, list[str]]:
    root = tmp_path / "workspace"
    fused_dir = root / "analysis" / "deconv" / f"stitch--{roi}+{cb}"
    store = fused_dir / extract.FILE_NAME
    store.mkdir(parents=True, exist_ok=True)

    z, c = 4, 3
    y, x = spatial_shape
    data = np.arange(z * y * x * c, dtype=np.uint16).reshape(z, y, x, c)
    channel_names = ["polyA", "reddot", "spots"]
    return root, store, data, channel_names


def _make_workspace_with_tiff_and_zarr(
    tmp_path: Path,
    roi: str = "cortex",
    cb: str = "cb1",
    *,
    spatial_shape: tuple[int, int] = (600, 640),
) -> tuple[Path, np.ndarray, np.ndarray, list[str]]:
    root = tmp_path / "workspace"

    reg_dir = root / "analysis" / "deconv" / f"registered--{roi}+{cb}"
    z, c = 3, 2
    y, x = spatial_shape
<<<<<<< HEAD
    tiff_data = np.ones((z, c, y, x), dtype=np.uint16) * 1111
=======
    tiff_data = (np.ones((z, c, y, x), dtype=np.uint16) * 1111)
>>>>>>> 960f1ae8
    _write_4d_tif(reg_dir / "reg-000.tif", tiff_data)

    fused_dir = root / "analysis" / "deconv" / f"stitch--{roi}+{cb}"
    fused_dir.mkdir(parents=True, exist_ok=True)
    store = fused_dir / extract.FILE_NAME
    store.mkdir(parents=True, exist_ok=True)
    zarr_data = np.arange(z * y * x * c, dtype=np.uint16).reshape(z, y, x, c)
    channel_names = ["polyA", "reddot"]
    return root, tiff_data, zarr_data, channel_names


def _make_parameterized_workspace(
    tmp_path: Path, roi: str = "cortex", cb: str = "cb1", pattern: str = "z_unique"
) -> tuple[Path, Path, list[Path], np.ndarray]:
    """Create workspace with parameterized test images.

    pattern types:
    - "z_unique": Different pattern at each Z with unique values
    - "gradient": Linear gradient in Z direction
    - "checkerboard": 3D checkerboard pattern

    Returns: (root, reg_dir, files, expected_array)
    """
    root = tmp_path / "workspace"
    reg_dir = root / "analysis" / "deconv" / f"registered--{roi}+{cb}"
    files = []

    z, c, y, x = 6, 2, 16, 32  # More Z slices for better testing
    arr = np.zeros((z, c, y, x), dtype=np.uint16)

    if pattern == "z_unique":
        # Each Z slice has unique values for exact verification
        for zi in range(z):
            base_value = 1000 * (zi + 1)
            if zi % 3 == 0:  # Horizontal lines
                for yi in [4, 8, 12]:
                    arr[zi, :, yi, :] = base_value
            elif zi % 3 == 1:  # Vertical lines
                for xi in [8, 16, 24]:
                    arr[zi, :, :, xi] = base_value + 100
            else:  # Diagonal pattern
                for i in range(min(y, x)):
                    if i < y and i < x:
                        arr[zi, :, i, i] = base_value + 200
    elif pattern == "gradient":
        # Linear gradient in Z
        for zi in range(z):
            arr[zi, :, :, :] = (zi + 1) * 1000
    elif pattern == "checkerboard":
        # 3D checkerboard
        block_size = 4
        for zi in range(z):
            for yi in range(y):
                for xi in range(x):
                    if ((zi // block_size + yi // block_size + xi // block_size) % 2) == 0:
                        arr[zi, :, yi, xi] = 5000
                    else:
                        arr[zi, :, yi, xi] = 1000

    f = reg_dir / "reg-000.tif"
    _write_4d_tif(f, arr)
    files.append(f)
    return root, reg_dir, files, arr


@patch("fishtools.segment.extract.imwrite")
@patch("fishtools.segment.extract.unsharp_all")
def test_cmd_extract_z_basic(mock_unsharp, mock_imwrite, tmp_path: Path) -> None:
    # Mock unsharp_mask to return input unchanged
    mock_unsharp.side_effect = lambda img, **kwargs: img

    # Capture what's being written to files
    written_data = {}

    def capture_imwrite(file_path, data, **kwargs):
        written_data[Path(file_path).name] = data.copy()
        # Still write the actual file for other assertions
        return real_imwrite(file_path, data, **kwargs)

    mock_imwrite.side_effect = capture_imwrite

    root, _reg_dir, _files, expected = _make_parameterized_workspace(
        tmp_path, roi="roiA", cb="cb1", pattern="z_unique"
    )

    extract.cmd_extract(
        "z",
        root,
        roi="roiA",
        codebook="cb1",
        channels="0,1",
        threads=1,
        dz=1,
    )

    ws = Workspace(root)
    out_dir = ws.segment("roiA", "cb1") / "extract_z"
    outs = sorted(out_dir.glob("*_z*.tif"))
    assert len(outs) == 6  # one per Z (6 slices)

    # Verify filenames are correct
    expected_filenames = [f"reg-000_z{zi:04d}.tif" for zi in range(6)]
    actual_filenames = [f.name for f in outs]
    assert actual_filenames == expected_filenames, f"Filenames don't match: {actual_filenames}"

    # Verify data captured by mock
    assert len(written_data) == 6, f"Expected 6 files written, got {len(written_data)}"

    # Check each captured slice
    for zi in range(6):
        filename = f"reg-000_z{zi:04d}.tif"
        assert filename in written_data, f"File {filename} not in written data"

        captured = written_data[filename]
        expected_slice = expected[zi, :, :, :]

        # Debug output for first slice if mismatch
        if zi == 0 and not np.array_equal(captured, expected_slice):
            print(f"\nZ={zi} mismatch:")
            print(f"Captured shape: {captured.shape}, Expected shape: {expected_slice.shape}")
            print(f"Captured unique values: {np.unique(captured)}")
            print(f"Expected unique values: {np.unique(expected_slice)}")
            print(f"Max diff: {np.max(np.abs(captured.astype(float) - expected_slice.astype(float)))}")

        np.testing.assert_array_equal(
            captured,
            expected_slice,
            err_msg=f"Z-slice {zi} from mock doesn't match expected",
        )

    # Also verify files were actually written and readable
    for zi, out_file in enumerate(outs):
        arr = tifffile.imread(out_file)
        assert arr.ndim == 3 and arr.shape[0] == 2  # (C,Y,X)
        assert arr.dtype == np.uint16


def test_cli_extract_z_smoke(tmp_path: Path) -> None:
    root, _reg_dir, _files, _expected = _make_parameterized_workspace(
        tmp_path, roi="roi_cli_z", cb="cb1", pattern="gradient"
    )

    runner = CliRunner()
    result = runner.invoke(
        extract.app,
        [
            "z",
            str(root),
            "--roi",
            "roi_cli_z",
            "--codebook",
            "cb1",
            "--channels",
            "0,1",
            "--threads",
            "1",
            "--dz",
            "1",
        ],
    )
    assert result.exit_code == 0, result.output

    ws = Workspace(root)
    out_dir = ws.segment("roi_cli_z", "cb1") / "extract_z"
    assert out_dir.exists()
    assert any(out_dir.glob("*.tif"))


@patch("fishtools.segment.extract.imwrite")
@patch("fishtools.segment.extract.unsharp_all")
<<<<<<< HEAD
def test_cmd_extract_z_from_zarr(mock_unsharp, mock_imwrite, tmp_path: Path) -> None:
=======
def test_cmd_extract_z_from_zarr(
    mock_unsharp, mock_imwrite, tmp_path: Path
) -> None:
>>>>>>> 960f1ae8
    mock_unsharp.side_effect = lambda img, **kwargs: img

    roi = "roiZarr"
    cb = "cb1"
    root, store, data, channel_names = _make_workspace_with_fused_zarr(
        tmp_path,
        roi=roi,
        cb=cb,
        spatial_shape=(64, 72),
    )

    captured: dict[str, np.ndarray] = {}

    def capture_imwrite(file_path, arr, **kwargs):
        captured[Path(file_path).name] = arr.copy()
        return real_imwrite(file_path, arr, **kwargs)

    mock_imwrite.side_effect = capture_imwrite

    tile_size = 32
    default_rng = ORIG_DEFAULT_RNG

    def fake_rng(*args, **kwargs):
        return default_rng(0)

    mock_zarr = MockZarrArray(data, channel_names=channel_names)

<<<<<<< HEAD
    with (
        patch.object(extract, "ZARR_TILE_SIZE", tile_size),
        patch("fishtools.segment.extract._open_zarr_array", side_effect=lambda *_: mock_zarr),
        patch("numpy.random.default_rng", side_effect=fake_rng),
    ):
=======
    with patch.object(extract, "ZARR_TILE_SIZE", tile_size), patch(
        "fishtools.segment.extract._open_zarr_array", side_effect=lambda *_: mock_zarr
    ), patch("numpy.random.default_rng", side_effect=fake_rng):
>>>>>>> 960f1ae8
        extract.cmd_extract(
            "z",
            root,
            roi=roi,
            codebook=cb,
            channels="auto",
            threads=1,
            n=2,
        )

    ws = Workspace(root)
    out_dir = ws.segment(roi, cb) / "extract_z"
    outs = sorted(out_dir.glob("*.tif"))

    tile_origins = extract._compute_tile_origins(
        data.shape,
        tile_size=tile_size,
        n_tiles=2,
        crop=0,
    )
    z_candidates = list(range(0, data.shape[0], 1))
    expected_rng = default_rng(0)
    sampled = [int(expected_rng.choice(z_candidates)) for _ in tile_origins]
    coord_width = len(str(max(data.shape[1], data.shape[2])))

    expected_names = [
        f"fused_y{y0:0{coord_width}d}_x{x0:0{coord_width}d}_z{zi:02d}.tif"
        for (y0, x0), zi in zip(tile_origins, sampled)
    ]
    assert [p.name for p in outs] == expected_names

    first_name = expected_names[0]
    first = captured[first_name]
    (y0, x0), z0 = tile_origins[0], sampled[0]
    expected = np.moveaxis(
        data[z0, y0 : y0 + tile_size, x0 : x0 + tile_size, :2],
        -1,
        0,
    )
    expected = np.clip(expected, 0, 65530).astype(np.uint16)
    np.testing.assert_array_equal(first, expected)


@patch("fishtools.segment.extract.imwrite")
@patch("fishtools.segment.extract.unsharp_all")
<<<<<<< HEAD
def test_cmd_extract_ortho_from_zarr_random_positions(mock_unsharp, mock_imwrite, tmp_path: Path) -> None:
    mock_unsharp.side_effect = lambda img, **kwargs: img

    roi = "roiZarrOrtho"
    cb = "cb1"
    root, store, data, channel_names = _make_workspace_with_fused_zarr(
        tmp_path,
        roi=roi,
        cb=cb,
        spatial_shape=(64, 80),
    )

    captured: dict[str, np.ndarray] = {}

    def capture_imwrite(file_path, arr, **kwargs):
        captured[Path(file_path).name] = arr.copy()
        return real_imwrite(file_path, arr, **kwargs)

    mock_imwrite.side_effect = capture_imwrite

    default_rng = ORIG_DEFAULT_RNG

    def fake_rng(*args, **kwargs):
        return default_rng(0)

    mock_zarr = MockZarrArray(data, channel_names=channel_names)

    with (
        patch("fishtools.segment.extract._open_zarr_array", side_effect=lambda *_: mock_zarr),
        patch("numpy.random.default_rng", side_effect=fake_rng),
    ):
        extract.cmd_extract(
            "ortho",
            root,
            roi=roi,
            codebook=cb,
            channels="auto",
            threads=1,
            n=3,
            anisotropy=2,
        )

    ws = Workspace(root)
    out_dir = ws.segment(roi, cb) / "extract_ortho"
    outs = sorted(out_dir.glob("*.tif"))
    assert outs, "No ortho outputs produced"

    expected_rng = default_rng(0)
    expected_y = extract._sample_positions(data.shape[1], crop=0, count=3, rng=expected_rng)
    expected_x = extract._sample_positions(data.shape[2], crop=0, count=3, rng=expected_rng)

    zx_names = [f"fused_orthozx-{y}.tif" for y in expected_y]
    zy_names = [f"fused_orthozy-{x}.tif" for x in expected_x]
    assert sorted(p.name for p in outs if "orthozx" in p.name) == sorted(zx_names)
    assert sorted(p.name for p in outs if "orthozy" in p.name) == sorted(zy_names)

    sample_name = zx_names[0]
    sample_arr = captured[sample_name]
    assert sample_arr.shape[0] == 2  # channels
    assert sample_arr.shape[1] == data.shape[0] * 2  # anisotropy scaling
    assert sample_arr.shape[2] == data.shape[2]
    assert sample_arr.dtype == np.uint16


@patch("fishtools.segment.extract.progress_bar")
@patch("fishtools.segment.extract.unsharp_all")
def test_cmd_extract_z_from_zarr_tracks_progress(mock_unsharp, mock_progress_bar, tmp_path: Path) -> None:
    mock_unsharp.side_effect = lambda img, **kwargs: img

    calls: dict[str, int | None] = {"total": None, "count": 0}

    @contextmanager
    def fake_progress(n: int):
        calls["total"] = n

        def _increment() -> None:
            calls["count"] = int(calls["count"]) + 1

        yield _increment

    mock_progress_bar.side_effect = fake_progress

    roi = "roiZarrProgress"
    cb = "cb1"
    root, store, data, channel_names = _make_workspace_with_fused_zarr(
        tmp_path,
        roi=roi,
        cb=cb,
        spatial_shape=(64, 72),
    )

    tile_size = 32
    mock_zarr = MockZarrArray(data, channel_names=channel_names)
    default_rng = ORIG_DEFAULT_RNG

    def fake_rng(*args, **kwargs):
        return default_rng(0)

    with (
        patch.object(extract, "ZARR_TILE_SIZE", tile_size),
        patch("fishtools.segment.extract._open_zarr_array", side_effect=lambda *_: mock_zarr),
        patch("numpy.random.default_rng", side_effect=fake_rng),
    ):
        extract.cmd_extract(
            "z",
            root,
            roi=roi,
            codebook=cb,
            channels="auto",
            threads=1,
            n=3,
        )

        tile_origins = extract._compute_tile_origins(
            data.shape,
            tile_size=tile_size,
            n_tiles=3,
            crop=0,
        )
        expected_outputs = len(tile_origins)

    assert calls["total"] == expected_outputs
    assert calls["count"] == expected_outputs


@patch("fishtools.segment.extract.progress_bar")
@patch("fishtools.segment.extract.unsharp_all")
def test_cmd_extract_ortho_from_zarr_tracks_progress(mock_unsharp, mock_progress_bar, tmp_path: Path) -> None:
    mock_unsharp.side_effect = lambda img, **kwargs: img

    calls: dict[str, int | None] = {"total": None, "count": 0}

    @contextmanager
    def fake_progress(n: int):
        calls["total"] = n

        def _increment() -> None:
            calls["count"] = int(calls["count"]) + 1

        yield _increment

    mock_progress_bar.side_effect = fake_progress

    roi = "roiZarrOrthoProgress"
    cb = "cb1"
    root, store, data, channel_names = _make_workspace_with_fused_zarr(
        tmp_path,
        roi=roi,
        cb=cb,
        spatial_shape=(64, 80),
    )

    default_rng = ORIG_DEFAULT_RNG

    def fake_rng(*args, **kwargs):
        return default_rng(0)

    mock_zarr = MockZarrArray(data, channel_names=channel_names)

    with (
        patch("fishtools.segment.extract._open_zarr_array", side_effect=lambda *_: mock_zarr),
        patch("numpy.random.default_rng", side_effect=fake_rng),
    ):
        extract.cmd_extract(
            "ortho",
            root,
            roi=roi,
            codebook=cb,
            channels="auto",
            threads=1,
            n=4,
            anisotropy=2,
        )

        expected_rng = default_rng(0)
        expected_y = extract._sample_positions(data.shape[1], crop=0, count=4, rng=expected_rng)
        expected_x = extract._sample_positions(data.shape[2], crop=0, count=4, rng=expected_rng)
        expected_outputs = len(expected_y) + len(expected_x)

    assert calls["total"] == expected_outputs
    assert calls["count"] == expected_outputs


@patch("fishtools.segment.extract.imwrite")
@patch("fishtools.segment.extract.unsharp_all")
def test_cmd_extract_z_with_zarr_flag_prefers_zarr(mock_unsharp, mock_imwrite, tmp_path: Path) -> None:
=======
def test_cmd_extract_ortho_from_zarr_random_positions(
    mock_unsharp, mock_imwrite, tmp_path: Path
) -> None:
>>>>>>> 960f1ae8
    mock_unsharp.side_effect = lambda img, **kwargs: img

    roi = "roiZarrOrtho"
    cb = "cb1"
    root, store, data, channel_names = _make_workspace_with_fused_zarr(
        tmp_path,
        roi=roi,
        cb=cb,
        spatial_shape=(64, 80),
    )

<<<<<<< HEAD
=======
    captured: dict[str, np.ndarray] = {}

>>>>>>> 960f1ae8
    def capture_imwrite(file_path, arr, **kwargs):
        captured[Path(file_path).name] = arr.copy()
        return real_imwrite(file_path, arr, **kwargs)

    mock_imwrite.side_effect = capture_imwrite

<<<<<<< HEAD
    tile_size = 32
=======
>>>>>>> 960f1ae8
    default_rng = ORIG_DEFAULT_RNG

    def fake_rng(*args, **kwargs):
        return default_rng(0)

<<<<<<< HEAD
    mock_zarr = MockZarrArray(zarr_data, channel_names=channel_names)

    with (
        patch.object(extract, "ZARR_TILE_SIZE", tile_size),
        patch("fishtools.segment.extract._open_zarr_array", side_effect=lambda *_: mock_zarr),
        patch("numpy.random.default_rng", side_effect=fake_rng),
    ):
=======
    mock_zarr = MockZarrArray(data, channel_names=channel_names)

    with patch(
        "fishtools.segment.extract._open_zarr_array", side_effect=lambda *_: mock_zarr
    ), patch("numpy.random.default_rng", side_effect=fake_rng):
        extract.cmd_extract(
            "ortho",
            root,
            roi=roi,
            codebook=cb,
            channels="auto",
            threads=1,
            n=3,
            anisotropy=2,
        )

    ws = Workspace(root)
    out_dir = ws.segment(roi, cb) / "extract_ortho"
    outs = sorted(out_dir.glob("*.tif"))
    assert outs, "No ortho outputs produced"

    expected_rng = default_rng(0)
    expected_y = extract._sample_positions(data.shape[1], crop=0, count=3, rng=expected_rng)
    expected_x = extract._sample_positions(data.shape[2], crop=0, count=3, rng=expected_rng)

    zx_names = [f"fused_orthozx-{y}.tif" for y in expected_y]
    zy_names = [f"fused_orthozy-{x}.tif" for x in expected_x]
    assert sorted(p.name for p in outs if "orthozx" in p.name) == sorted(zx_names)
    assert sorted(p.name for p in outs if "orthozy" in p.name) == sorted(zy_names)

    sample_name = zx_names[0]
    sample_arr = captured[sample_name]
    assert sample_arr.shape[0] == 2  # channels
    assert sample_arr.shape[1] == data.shape[0] * 2  # anisotropy scaling
    assert sample_arr.shape[2] == data.shape[2]
    assert sample_arr.dtype == np.uint16


@patch("fishtools.segment.extract.progress_bar")
@patch("fishtools.segment.extract.unsharp_all")
def test_cmd_extract_z_from_zarr_tracks_progress(
    mock_unsharp, mock_progress_bar, tmp_path: Path
) -> None:
    mock_unsharp.side_effect = lambda img, **kwargs: img

    calls: dict[str, int | None] = {"total": None, "count": 0}

    @contextmanager
    def fake_progress(n: int):
        calls["total"] = n

        def _increment() -> None:
            calls["count"] = int(calls["count"]) + 1

        yield _increment

    mock_progress_bar.side_effect = fake_progress

    roi = "roiZarrProgress"
    cb = "cb1"
    root, store, data, channel_names = _make_workspace_with_fused_zarr(
        tmp_path,
        roi=roi,
        cb=cb,
        spatial_shape=(64, 72),
    )

    tile_size = 32
    mock_zarr = MockZarrArray(data, channel_names=channel_names)
    default_rng = ORIG_DEFAULT_RNG

    def fake_rng(*args, **kwargs):
        return default_rng(0)

    with patch.object(extract, "ZARR_TILE_SIZE", tile_size), patch(
        "fishtools.segment.extract._open_zarr_array", side_effect=lambda *_: mock_zarr
    ), patch("numpy.random.default_rng", side_effect=fake_rng):
>>>>>>> 960f1ae8
        extract.cmd_extract(
            "z",
            root,
            roi=roi,
            codebook=cb,
            channels="auto",
            threads=1,
            n=3,
        )

        tile_origins = extract._compute_tile_origins(
            data.shape,
            tile_size=tile_size,
            n_tiles=3,
            crop=0,
        )
        expected_outputs = len(tile_origins)

    assert calls["total"] == expected_outputs
    assert calls["count"] == expected_outputs


@patch("fishtools.segment.extract.progress_bar")
@patch("fishtools.segment.extract.unsharp_all")
def test_cmd_extract_ortho_from_zarr_tracks_progress(
    mock_unsharp, mock_progress_bar, tmp_path: Path
) -> None:
    mock_unsharp.side_effect = lambda img, **kwargs: img

    calls: dict[str, int | None] = {"total": None, "count": 0}

    @contextmanager
    def fake_progress(n: int):
        calls["total"] = n

        def _increment() -> None:
            calls["count"] = int(calls["count"]) + 1

        yield _increment

    mock_progress_bar.side_effect = fake_progress

    roi = "roiZarrOrthoProgress"
    cb = "cb1"
    root, store, data, channel_names = _make_workspace_with_fused_zarr(
        tmp_path,
        roi=roi,
        cb=cb,
        spatial_shape=(64, 80),
    )

    default_rng = ORIG_DEFAULT_RNG

    def fake_rng(*args, **kwargs):
        return default_rng(0)

    mock_zarr = MockZarrArray(data, channel_names=channel_names)

    with patch(
        "fishtools.segment.extract._open_zarr_array", side_effect=lambda *_: mock_zarr
    ), patch("numpy.random.default_rng", side_effect=fake_rng):
        extract.cmd_extract(
            "ortho",
            root,
            roi=roi,
            codebook=cb,
            channels="auto",
            threads=1,
            n=4,
            anisotropy=2,
        )

        expected_rng = default_rng(0)
        expected_y = extract._sample_positions(data.shape[1], crop=0, count=4, rng=expected_rng)
        expected_x = extract._sample_positions(data.shape[2], crop=0, count=4, rng=expected_rng)
        expected_outputs = len(expected_y) + len(expected_x)

    assert calls["total"] == expected_outputs
    assert calls["count"] == expected_outputs


@patch("fishtools.segment.extract.imwrite")
@patch("fishtools.segment.extract.unsharp_all")
def test_cmd_extract_z_with_zarr_flag_prefers_zarr(
    mock_unsharp, mock_imwrite, tmp_path: Path
) -> None:
    mock_unsharp.side_effect = lambda img, **kwargs: img

    roi = "roiCombo"
    cb = "cb1"
    root, _tiff_data, zarr_data, channel_names = _make_workspace_with_tiff_and_zarr(
        tmp_path,
        roi=roi,
        cb=cb,
        spatial_shape=(64, 72),
    )

    captured: dict[str, np.ndarray] = {}

    def capture_imwrite(file_path, arr, **kwargs):
        captured[Path(file_path).name] = arr.copy()
        return real_imwrite(file_path, arr, **kwargs)

    mock_imwrite.side_effect = capture_imwrite

    tile_size = 32
    default_rng = ORIG_DEFAULT_RNG

    def fake_rng(*args, **kwargs):
        return default_rng(0)

    mock_zarr = MockZarrArray(zarr_data, channel_names=channel_names)

    with patch.object(extract, "ZARR_TILE_SIZE", tile_size), patch(
        "fishtools.segment.extract._open_zarr_array", side_effect=lambda *_: mock_zarr
    ), patch("numpy.random.default_rng", side_effect=fake_rng):
        extract.cmd_extract(
            "z",
            root,
            roi=roi,
            codebook=cb,
            channels="0,1",
            threads=1,
            use_zarr=True,
            n=2,
        )

    ws = Workspace(root)
    out_dir = ws.segment(roi, cb) / "extract_z"
    outs = sorted(out_dir.glob("*.tif"))
    assert outs, "No output files produced"

    tile_origins = extract._compute_tile_origins(
        zarr_data.shape,
        tile_size=tile_size,
        n_tiles=2,
        crop=0,
    )
    coord_width = len(str(max(zarr_data.shape[1], zarr_data.shape[2])))
    z_candidates = list(range(0, zarr_data.shape[0]))
    expected_rng = default_rng(0)
    sampled = [int(expected_rng.choice(z_candidates)) for _ in tile_origins]
    expected_names = [
        f"fused_y{y0:0{coord_width}d}_x{x0:0{coord_width}d}_z{zi:02d}.tif"
        for (y0, x0), zi in zip(tile_origins, sampled)
    ]
    assert [p.name for p in outs] == expected_names

    first_name = expected_names[0]
    first = captured[first_name]
    (y0, x0), z0 = tile_origins[0], sampled[0]
    expected = np.moveaxis(
        zarr_data[z0, y0 : y0 + tile_size, x0 : x0 + tile_size, :2],
        -1,
        0,
    )
    expected = np.clip(expected, 0, 65530).astype(np.uint16)
    np.testing.assert_array_equal(first, expected)


@patch("fishtools.segment.extract.unsharp_all")
def test_cmd_extract_z_with_zarr_flag_requires_store(mock_unsharp, tmp_path: Path) -> None:
    mock_unsharp.side_effect = lambda img, **kwargs: img

    roi = "roiMissing"
    cb = "cb1"
    root, _reg_dir, _files = _make_workspace(tmp_path, roi=roi, cb=cb)

    with pytest.raises(FileNotFoundError, match="Requested Zarr input"):
        extract.cmd_extract(
            "z",
            root,
            roi=roi,
            codebook=cb,
            channels="0,1",
            threads=1,
            use_zarr=True,
        )


@patch("fishtools.segment.extract.unsharp_all")
def test_cmd_extract_ortho_basic(mock_unsharp, tmp_path: Path) -> None:
    # Mock unsharp_mask to return input unchanged
    mock_unsharp.side_effect = lambda img, **kwargs: img

    root, _reg_dir, _files, expected = _make_parameterized_workspace(
        tmp_path, roi="roiB", cb="cb1", pattern="gradient"
    )
    out = tmp_path / "ortho_out"

    extract.cmd_extract(
        "ortho",
        root,
        roi="roiB",
        codebook="cb1",
        out=out,
        channels="0,1",
        threads=1,
        n=2,
        anisotropy=3,
    )

    outs = sorted(out.glob("*.tif"))
    # Expect 2 positions × (zx, zy) = 4 files
    assert len(outs) == 4

    # Calculate expected Y positions (10% and 90% of Y dimension)
    y_dim = expected.shape[2]  # 16
    expected_positions = np.linspace(int(0.1 * y_dim), int(0.9 * y_dim), 2).astype(int)

    for f in outs:
        arr = tifffile.imread(f)
        assert arr.ndim == 3 and arr.shape[0] == 2  # channels preserved
        assert arr.dtype == np.uint16
        axes = _read_axes_from_tif(f)
        assert axes in {"CZX", "CZY"}

        # Extract position from filename
        pos = int(f.stem.split("-")[-1])
        assert pos in expected_positions

        # Check anisotropy scaling of Z dimension (input Z=6, anisotropy=3)
        if "orthozx" in f.name:
            # CZX: Z-dim is axis=1, X is axis=2
            assert arr.shape[1] == 6 * 3  # Z * anisotropy
            assert arr.shape[2] == 32  # X unchanged

            # Verify gradient pattern preserved (should see increasing values in Z)
            for zi in range(6):
                # Account for zoom interpolation
                zoomed_idx = zi * 3  # Approximate center of zoomed region
                if zoomed_idx < arr.shape[1]:
                    # Gradient value should be approximately (zi+1)*1000
                    expected_val = (zi + 1) * 1000
                    actual_val = np.mean(arr[:, zoomed_idx : zoomed_idx + 3, :])
                    assert abs(actual_val - expected_val) < 500, f"Gradient not preserved at Z={zi}"

        elif "orthozy" in f.name:
            # CZY: Z-dim is axis=1, Y is axis=2
            assert arr.shape[1] == 6 * 3  # Z * anisotropy
            assert arr.shape[2] == 16  # Y unchanged


def test_extract_z_stride_and_positions(tmp_path: Path) -> None:
    # Build a stack with bright impulses per Z so unsharp filtering preserves non-zeros
    root = tmp_path / "workspace"
    roi = "roiZ"
    cb = "cb1"
    reg = root / "analysis" / "deconv" / f"registered--{roi}+{cb}"
    reg.mkdir(parents=True, exist_ok=True)

    z, c, y, x = 4, 2, 8, 8
    arr = np.zeros((z, c, y, x), dtype=np.uint16)
    for zi in range(z):
        arr[zi, 0, 3, 5] = 60000  # ch0 impulse
        arr[zi, 1, 4, 3] = 45000  # ch1 impulse at different coord
    f = reg / "reg-000.tif"
    _write_4d_tif(f, arr)

    extract.cmd_extract(
        "z",
        root,
        roi=roi,
        codebook=cb,
        channels="0,1",
        dz=2,
        threads=1,
    )

    ws = Workspace(root)
    out_dir = ws.segment(roi, cb) / "extract_z"
    outs = sorted(out_dir.glob("reg-000_z*.tif"))
    # Expect slices at z=0 and z=2
    assert [p.name for p in outs] == ["reg-000_z0000.tif", "reg-000_z0002.tif"]
    a0 = tifffile.imread(outs[0])
    a2 = tifffile.imread(outs[1])
    # Shapes and impulse positions preserved
    assert a0.shape == (2, y, x) and a2.shape == (2, y, x)
    assert a0[0, 3, 5] > 0 and a0[1, 4, 3] > 0
    assert a2[0, 3, 5] > 0 and a2[1, 4, 3] > 0


def test_extract_ortho_positions_values_anis1(tmp_path: Path) -> None:
    # Build a stack with bright lines at target positions; anisotropy=1 for value locality
    root = tmp_path / "workspace"
    roi = "roiO"
    cb = "cb1"
    reg = root / "analysis" / "deconv" / f"registered--{roi}+{cb}"
    reg.mkdir(parents=True, exist_ok=True)

    z, c, y, x = 3, 2, 10, 12
    base = np.zeros((z, c, y, x), dtype=np.uint16)
    # Compute positions first, then write lines at those rows/columns
    y0 = int(0.1 * y)
    y1 = int(0.9 * y)
    positions = np.linspace(y0, y1, 2).astype(int).tolist()
    for zi in range(z):
        # Bright horizontal lines (affects ZX at y=pos)
        for pos in positions:
            base[zi, :, pos, :] = 50000
            # Bright vertical lines (affects ZY at x=pos)
            base[zi, :, :, pos] = 45000
    _write_4d_tif(reg / "reg-000.tif", base)

    extract.cmd_extract(
        "ortho",
        root,
        roi=roi,
        codebook=cb,
        channels="0,1",
        n=2,
        anisotropy=1,
        threads=1,
    )

    # Expected positions are evenly spaced between 10% and 90% of Y
    # Default output location under segment dir
    ws = Workspace(root)
    out_dir = ws.segment(roi, cb) / "extract_ortho"
    outs = {p.name: tifffile.imread(p) for p in out_dir.glob("*.tif")}

    # Check both positions and both dims
    for pos in positions:
        zx_name = f"reg-000_orthozx-{pos}.tif"
        zy_name = f"reg-000_orthozy-{pos}.tif"
        assert zx_name in outs and zy_name in outs
        a_zx = outs[zx_name]  # (C,Z,X)
        a_zy = outs[zy_name]  # (C,Z,Y)
        # For each z, confirm non-zero along the extracted row/column for both channels
        for zi in range(z):
            assert (a_zx[0, zi, :] > 0).all() and (a_zx[1, zi, :] > 0).all()
            assert (a_zy[0, zi, :] > 0).all() and (a_zy[1, zi, :] > 0).all()


def test_cli_extract_ortho_smoke(tmp_path: Path) -> None:
    root, _reg_dir, _files, _expected = _make_parameterized_workspace(
        tmp_path, roi="roi_cli_ortho", cb="cb1", pattern="gradient"
    )

    runner = CliRunner()
    result = runner.invoke(
        extract.app,
        [
            "ortho",
            str(root),
            "--roi",
            "roi_cli_ortho",
            "--codebook",
            "cb1",
            "--channels",
            "0,1",
            "--threads",
            "1",
            "--n",
            "2",
            "--anisotropy",
            "2",
        ],
    )
    assert result.exit_code == 0, result.output

    ws = Workspace(root)
    out_dir = ws.segment("roi_cli_ortho", "cb1") / "extract_ortho"
    assert out_dir.exists()
    assert any(out_dir.glob("*.tif"))


def test_resolve_channels_with_names(tmp_path: Path) -> None:
    # Create a stack with channel names in shaped metadata
    root, reg_dir, files = _make_workspace(tmp_path, roi="roiC", cb="cb1")
    f = files[0]
    arr = tifffile.imread(f)
    # Overwrite with names in metadata
    tifffile.imwrite(f, arr, metadata={"axes": "ZCYX", "key": ["polyA", "reddot"]})

    # Name-based channels
    extract.cmd_extract(
        "z",
        root,
        roi="roiC",
        codebook="cb1",
        channels="polyA,reddot",
        threads=1,
        dz=1,
    )
    ws = Workspace(root)
    out_dir = ws.segment("roiC", "cb1") / "extract_z"
    out = sorted(out_dir.glob("*_z0000.tif"))[0]
    md_axes = _read_axes_from_tif(out)
    assert md_axes == "CYX"
    with tifffile.TiffFile(out) as tif:
        meta = tif.pages[0].tags.get("ImageDescription").value
        j = json.loads(meta)
        assert j.get("channel_names") == ["polyA", "reddot"]
        assert j.get("channels_arg") == "polyA,reddot"


@pytest.mark.parametrize("dz", [1, 2, 3])
@patch("fishtools.segment.extract.unsharp_all")
def test_extract_z_dz_parameter(mock_unsharp, tmp_path: Path, dz: int) -> None:
    """Test that dz parameter correctly controls Z-slice extraction interval."""
    mock_unsharp.side_effect = lambda img, **kwargs: img

    root, _reg_dir, _files, expected = _make_parameterized_workspace(
        tmp_path, roi="roiDZ", cb="cb1", pattern="z_unique"
    )

    extract.cmd_extract(
        "z",
        root,
        roi="roiDZ",
        codebook="cb1",
        channels="0,1",
        dz=dz,
        threads=1,
    )

    ws = Workspace(root)
    out_dir = ws.segment("roiDZ", "cb1") / "extract_z"
    outs = sorted(out_dir.glob("*_z*.tif"))

    # Should extract every dz'th slice starting from 0
    expected_count = len(range(0, 6, dz))  # 6 total Z slices
    assert len(outs) == expected_count, f"Expected {expected_count} files for dz={dz}, got {len(outs)}"

    # Verify correct Z indices in filenames
    expected_indices = list(range(0, 6, dz))
    actual_indices = [int(f.stem.split("_z")[1]) for f in outs]
    assert actual_indices == expected_indices, f"Wrong Z indices for dz={dz}"

    # Verify each slice has correct content pattern
    for i, (zi, out_file) in enumerate(zip(expected_indices, outs)):
        arr = tifffile.imread(out_file)
        expected_slice = expected[zi, :, :, :]

        # Check the pattern is preserved (allowing for small edge effects from unsharp)
        # The z_unique pattern has specific non-zero locations
        base_value = 1000 * (zi + 1)

        if zi % 3 == 0:  # Horizontal lines pattern
            # Check horizontal lines at y=[4,8,12]
            for yi in [4, 8, 12]:
                line_values = arr[:, yi, :]
                # Most values on the line should be near base_value
                assert np.median(line_values) > base_value - 100, (
                    f"dz={dz}, Z={zi}: Horizontal line at y={yi} not preserved"
                )
        elif zi % 3 == 1:  # Vertical lines pattern
            # Check vertical lines at x=[8,16,24]
            for xi in [8, 16, 24]:
                line_values = arr[:, :, xi]
                # Most values on the line should be near base_value+100
                assert np.median(line_values) > base_value, (
                    f"dz={dz}, Z={zi}: Vertical line at x={xi} not preserved"
                )
        else:  # Diagonal pattern
            # Check diagonal values
            diag_values = [arr[:, i, i] for i in range(min(16, 32)) if i < 16]
            diag_median = np.median([v for vals in diag_values for v in vals])
            assert diag_median > base_value + 100, f"dz={dz}, Z={zi}: Diagonal pattern not preserved"


@patch("fishtools.segment.extract.imwrite")
@patch("fishtools.segment.extract.unsharp_all")
def test_wrong_slice_extraction_should_fail(mock_unsharp, mock_imwrite, tmp_path: Path) -> None:
    """Intentionally failing test to verify our slice verification works.

    This test deliberately writes the wrong Z-slice to verify that our
    test infrastructure correctly detects when the wrong slice is extracted.
    """
    mock_unsharp.side_effect = lambda img, **kwargs: img

    # Capture writes and deliberately swap slices
    written_data = {}

    def capture_and_corrupt_imwrite(file_path, data, **kwargs):
        filename = Path(file_path).name
        # Deliberately write wrong data - if it's z0000, write z0001 data instead
        if "z0000" in filename:
            # Create corrupted data (all ones instead of expected pattern)
            corrupted = np.ones_like(data) * 9999
            written_data[filename] = corrupted
            return real_imwrite(file_path, corrupted, **kwargs)
        else:
            written_data[filename] = data.copy()
            return real_imwrite(file_path, data, **kwargs)

    mock_imwrite.side_effect = capture_and_corrupt_imwrite

    root, _reg_dir, _files, expected = _make_parameterized_workspace(
        tmp_path, roi="roiFAIL", cb="cb1", pattern="z_unique"
    )

    extract.cmd_extract(
        "z",
        root,
        roi="roiFAIL",
        codebook="cb1",
        channels="0,1",
        threads=1,
        dz=1,
    )

    # Now verify that our test would catch the corruption
    ws = Workspace(root)
    out_dir = ws.segment("roiFAIL", "cb1") / "extract_z"
    outs = sorted(out_dir.glob("*_z*.tif"))

    # This should fail because z0000 has wrong data
    z0_file = outs[0]
    assert "z0000" in z0_file.name
    arr = tifffile.imread(z0_file)

    # This assertion should FAIL because we corrupted the data
    # Expected: horizontal lines at y=[4,8,12] with value 1000
    # Actual: all 9999s
    with pytest.raises(AssertionError, match="does not match expected pattern"):
        # Check if horizontal lines exist at expected positions
        for yi in [4, 8, 12]:
            line_values = arr[:, yi, :]
            expected_value = 1000  # Z=0 should have value 1000
            actual_median = np.median(line_values)
            # This should fail because actual_median will be 9999
            assert abs(actual_median - expected_value) < 100, (
                f"Z=0: Line at y={yi} does not match expected pattern. "
                f"Expected ~{expected_value}, got {actual_median:.0f}"
            )


def test_max_from_cli_appends_and_sets_metadata(tmp_path: Path) -> None:
    # Workspace with two codebooks
    root = tmp_path / "workspace"
    roi = "roiD"
    cb_main = "cb1"
    cb_aux = "cb2"
    reg_main = root / "analysis" / "deconv" / f"registered--{roi}+{cb_main}"
    reg_aux = root / "analysis" / "deconv" / f"registered--{roi}+{cb_aux}"
    reg_main.mkdir(parents=True, exist_ok=True)
    reg_aux.mkdir(parents=True, exist_ok=True)

    z, c, y, x = 2, 2, 10, 12
    file = reg_main / "reg-000.tif"
    file_aux = reg_aux / file.name
    _write_4d_tif(file, (np.arange(z * c * y * x, dtype=np.uint16).reshape(z, c, y, x)))
    _write_4d_tif(file_aux, (np.arange(z * c * y * x, dtype=np.uint16).reshape(z, c, y, x)))

    extract.cmd_extract(
        "z",
        root,
        roi=roi,
        codebook=cb_main,
        channels="0,1",
        max_from=cb_aux,
        threads=1,
        dz=1,
    )
    ws = Workspace(root)
    out_dir = ws.segment(roi, cb_main) / "extract_z"
    outs = sorted(out_dir.glob("*_z*.tif"))
    assert outs, "no outputs written"
    arr = tifffile.imread(outs[0])
    # Expect original selected channels (2) + 1 appended max channel = 3
    assert arr.shape[0] == 3
    meta = json.loads(tifffile.TiffFile(outs[0]).pages[0].tags["ImageDescription"].value)
    assert meta.get("channel_names") and meta["channel_names"][-1] == "max_from"<|MERGE_RESOLUTION|>--- conflicted
+++ resolved
@@ -106,11 +106,7 @@
     reg_dir = root / "analysis" / "deconv" / f"registered--{roi}+{cb}"
     z, c = 3, 2
     y, x = spatial_shape
-<<<<<<< HEAD
-    tiff_data = np.ones((z, c, y, x), dtype=np.uint16) * 1111
-=======
     tiff_data = (np.ones((z, c, y, x), dtype=np.uint16) * 1111)
->>>>>>> 960f1ae8
     _write_4d_tif(reg_dir / "reg-000.tif", tiff_data)
 
     fused_dir = root / "analysis" / "deconv" / f"stitch--{roi}+{cb}"
@@ -253,10 +249,26 @@
         tmp_path, roi="roi_cli_z", cb="cb1", pattern="gradient"
     )
 
-    runner = CliRunner()
-    result = runner.invoke(
-        extract.app,
-        [
+    def capture_imwrite(file_path, arr, **kwargs):
+        captured[Path(file_path).name] = arr.copy()
+        return real_imwrite(file_path, arr, **kwargs)
+
+    mock_imwrite.side_effect = capture_imwrite
+
+    tile_size = 32
+    default_rng = ORIG_DEFAULT_RNG
+
+    def fake_rng(*args, **kwargs):
+        return default_rng(0)
+
+    mock_zarr = MockZarrArray(zarr_data, channel_names=channel_names)
+
+    with (
+        patch.object(extract, "ZARR_TILE_SIZE", tile_size),
+        patch("fishtools.segment.extract._open_zarr_array", side_effect=lambda *_: mock_zarr),
+        patch("numpy.random.default_rng", side_effect=fake_rng),
+    ):
+        extract.cmd_extract(
             "z",
             str(root),
             "--roi",
@@ -281,13 +293,9 @@
 
 @patch("fishtools.segment.extract.imwrite")
 @patch("fishtools.segment.extract.unsharp_all")
-<<<<<<< HEAD
-def test_cmd_extract_z_from_zarr(mock_unsharp, mock_imwrite, tmp_path: Path) -> None:
-=======
 def test_cmd_extract_z_from_zarr(
     mock_unsharp, mock_imwrite, tmp_path: Path
 ) -> None:
->>>>>>> 960f1ae8
     mock_unsharp.side_effect = lambda img, **kwargs: img
 
     roi = "roiZarr"
@@ -315,17 +323,9 @@
 
     mock_zarr = MockZarrArray(data, channel_names=channel_names)
 
-<<<<<<< HEAD
-    with (
-        patch.object(extract, "ZARR_TILE_SIZE", tile_size),
-        patch("fishtools.segment.extract._open_zarr_array", side_effect=lambda *_: mock_zarr),
-        patch("numpy.random.default_rng", side_effect=fake_rng),
-    ):
-=======
     with patch.object(extract, "ZARR_TILE_SIZE", tile_size), patch(
         "fishtools.segment.extract._open_zarr_array", side_effect=lambda *_: mock_zarr
     ), patch("numpy.random.default_rng", side_effect=fake_rng):
->>>>>>> 960f1ae8
         extract.cmd_extract(
             "z",
             root,
@@ -371,8 +371,9 @@
 
 @patch("fishtools.segment.extract.imwrite")
 @patch("fishtools.segment.extract.unsharp_all")
-<<<<<<< HEAD
-def test_cmd_extract_ortho_from_zarr_random_positions(mock_unsharp, mock_imwrite, tmp_path: Path) -> None:
+def test_cmd_extract_ortho_from_zarr_random_positions(
+    mock_unsharp, mock_imwrite, tmp_path: Path
+) -> None:
     mock_unsharp.side_effect = lambda img, **kwargs: img
 
     roi = "roiZarrOrtho"
@@ -397,212 +398,6 @@
     def fake_rng(*args, **kwargs):
         return default_rng(0)
 
-    mock_zarr = MockZarrArray(data, channel_names=channel_names)
-
-    with (
-        patch("fishtools.segment.extract._open_zarr_array", side_effect=lambda *_: mock_zarr),
-        patch("numpy.random.default_rng", side_effect=fake_rng),
-    ):
-        extract.cmd_extract(
-            "ortho",
-            root,
-            roi=roi,
-            codebook=cb,
-            channels="auto",
-            threads=1,
-            n=3,
-            anisotropy=2,
-        )
-
-    ws = Workspace(root)
-    out_dir = ws.segment(roi, cb) / "extract_ortho"
-    outs = sorted(out_dir.glob("*.tif"))
-    assert outs, "No ortho outputs produced"
-
-    expected_rng = default_rng(0)
-    expected_y = extract._sample_positions(data.shape[1], crop=0, count=3, rng=expected_rng)
-    expected_x = extract._sample_positions(data.shape[2], crop=0, count=3, rng=expected_rng)
-
-    zx_names = [f"fused_orthozx-{y}.tif" for y in expected_y]
-    zy_names = [f"fused_orthozy-{x}.tif" for x in expected_x]
-    assert sorted(p.name for p in outs if "orthozx" in p.name) == sorted(zx_names)
-    assert sorted(p.name for p in outs if "orthozy" in p.name) == sorted(zy_names)
-
-    sample_name = zx_names[0]
-    sample_arr = captured[sample_name]
-    assert sample_arr.shape[0] == 2  # channels
-    assert sample_arr.shape[1] == data.shape[0] * 2  # anisotropy scaling
-    assert sample_arr.shape[2] == data.shape[2]
-    assert sample_arr.dtype == np.uint16
-
-
-@patch("fishtools.segment.extract.progress_bar")
-@patch("fishtools.segment.extract.unsharp_all")
-def test_cmd_extract_z_from_zarr_tracks_progress(mock_unsharp, mock_progress_bar, tmp_path: Path) -> None:
-    mock_unsharp.side_effect = lambda img, **kwargs: img
-
-    calls: dict[str, int | None] = {"total": None, "count": 0}
-
-    @contextmanager
-    def fake_progress(n: int):
-        calls["total"] = n
-
-        def _increment() -> None:
-            calls["count"] = int(calls["count"]) + 1
-
-        yield _increment
-
-    mock_progress_bar.side_effect = fake_progress
-
-    roi = "roiZarrProgress"
-    cb = "cb1"
-    root, store, data, channel_names = _make_workspace_with_fused_zarr(
-        tmp_path,
-        roi=roi,
-        cb=cb,
-        spatial_shape=(64, 72),
-    )
-
-    tile_size = 32
-    mock_zarr = MockZarrArray(data, channel_names=channel_names)
-    default_rng = ORIG_DEFAULT_RNG
-
-    def fake_rng(*args, **kwargs):
-        return default_rng(0)
-
-    with (
-        patch.object(extract, "ZARR_TILE_SIZE", tile_size),
-        patch("fishtools.segment.extract._open_zarr_array", side_effect=lambda *_: mock_zarr),
-        patch("numpy.random.default_rng", side_effect=fake_rng),
-    ):
-        extract.cmd_extract(
-            "z",
-            root,
-            roi=roi,
-            codebook=cb,
-            channels="auto",
-            threads=1,
-            n=3,
-        )
-
-        tile_origins = extract._compute_tile_origins(
-            data.shape,
-            tile_size=tile_size,
-            n_tiles=3,
-            crop=0,
-        )
-        expected_outputs = len(tile_origins)
-
-    assert calls["total"] == expected_outputs
-    assert calls["count"] == expected_outputs
-
-
-@patch("fishtools.segment.extract.progress_bar")
-@patch("fishtools.segment.extract.unsharp_all")
-def test_cmd_extract_ortho_from_zarr_tracks_progress(mock_unsharp, mock_progress_bar, tmp_path: Path) -> None:
-    mock_unsharp.side_effect = lambda img, **kwargs: img
-
-    calls: dict[str, int | None] = {"total": None, "count": 0}
-
-    @contextmanager
-    def fake_progress(n: int):
-        calls["total"] = n
-
-        def _increment() -> None:
-            calls["count"] = int(calls["count"]) + 1
-
-        yield _increment
-
-    mock_progress_bar.side_effect = fake_progress
-
-    roi = "roiZarrOrthoProgress"
-    cb = "cb1"
-    root, store, data, channel_names = _make_workspace_with_fused_zarr(
-        tmp_path,
-        roi=roi,
-        cb=cb,
-        spatial_shape=(64, 80),
-    )
-
-    default_rng = ORIG_DEFAULT_RNG
-
-    def fake_rng(*args, **kwargs):
-        return default_rng(0)
-
-    mock_zarr = MockZarrArray(data, channel_names=channel_names)
-
-    with (
-        patch("fishtools.segment.extract._open_zarr_array", side_effect=lambda *_: mock_zarr),
-        patch("numpy.random.default_rng", side_effect=fake_rng),
-    ):
-        extract.cmd_extract(
-            "ortho",
-            root,
-            roi=roi,
-            codebook=cb,
-            channels="auto",
-            threads=1,
-            n=4,
-            anisotropy=2,
-        )
-
-        expected_rng = default_rng(0)
-        expected_y = extract._sample_positions(data.shape[1], crop=0, count=4, rng=expected_rng)
-        expected_x = extract._sample_positions(data.shape[2], crop=0, count=4, rng=expected_rng)
-        expected_outputs = len(expected_y) + len(expected_x)
-
-    assert calls["total"] == expected_outputs
-    assert calls["count"] == expected_outputs
-
-
-@patch("fishtools.segment.extract.imwrite")
-@patch("fishtools.segment.extract.unsharp_all")
-def test_cmd_extract_z_with_zarr_flag_prefers_zarr(mock_unsharp, mock_imwrite, tmp_path: Path) -> None:
-=======
-def test_cmd_extract_ortho_from_zarr_random_positions(
-    mock_unsharp, mock_imwrite, tmp_path: Path
-) -> None:
->>>>>>> 960f1ae8
-    mock_unsharp.side_effect = lambda img, **kwargs: img
-
-    roi = "roiZarrOrtho"
-    cb = "cb1"
-    root, store, data, channel_names = _make_workspace_with_fused_zarr(
-        tmp_path,
-        roi=roi,
-        cb=cb,
-        spatial_shape=(64, 80),
-    )
-
-<<<<<<< HEAD
-=======
-    captured: dict[str, np.ndarray] = {}
-
->>>>>>> 960f1ae8
-    def capture_imwrite(file_path, arr, **kwargs):
-        captured[Path(file_path).name] = arr.copy()
-        return real_imwrite(file_path, arr, **kwargs)
-
-    mock_imwrite.side_effect = capture_imwrite
-
-<<<<<<< HEAD
-    tile_size = 32
-=======
->>>>>>> 960f1ae8
-    default_rng = ORIG_DEFAULT_RNG
-
-    def fake_rng(*args, **kwargs):
-        return default_rng(0)
-
-<<<<<<< HEAD
-    mock_zarr = MockZarrArray(zarr_data, channel_names=channel_names)
-
-    with (
-        patch.object(extract, "ZARR_TILE_SIZE", tile_size),
-        patch("fishtools.segment.extract._open_zarr_array", side_effect=lambda *_: mock_zarr),
-        patch("numpy.random.default_rng", side_effect=fake_rng),
-    ):
-=======
     mock_zarr = MockZarrArray(data, channel_names=channel_names)
 
     with patch(
@@ -680,7 +475,6 @@
     with patch.object(extract, "ZARR_TILE_SIZE", tile_size), patch(
         "fishtools.segment.extract._open_zarr_array", side_effect=lambda *_: mock_zarr
     ), patch("numpy.random.default_rng", side_effect=fake_rng):
->>>>>>> 960f1ae8
         extract.cmd_extract(
             "z",
             root,
